--- conflicted
+++ resolved
@@ -455,11 +455,7 @@
         let mut verifier = Transcript::new(b"innerproducttest");
         assert!(
             proof
-<<<<<<< HEAD
                 .verify(&mut verifier, util::exp_iter(y_inv).take(n), &P, &Q, &G, &H)
-=======
-                .verify(n, &mut verifier, util::exp_iter(y_inv), &P, &Q, &G, &H)
->>>>>>> 7d6bfc27
                 .is_ok()
         );
 
@@ -467,11 +463,7 @@
         let mut verifier = Transcript::new(b"innerproducttest");
         assert!(
             proof
-<<<<<<< HEAD
                 .verify(&mut verifier, util::exp_iter(y_inv).take(n), &P, &Q, &G, &H)
-=======
-                .verify(n, &mut verifier, util::exp_iter(y_inv), &P, &Q, &G, &H)
->>>>>>> 7d6bfc27
                 .is_ok()
         );
     }
