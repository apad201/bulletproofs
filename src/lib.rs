--- conflicted
+++ resolved
@@ -1,19 +1,14 @@
-<<<<<<< HEAD
 #![cfg_attr(feature = "bench", feature(test))]
 #![feature(nll)]
-=======
->>>>>>> f27d2128
+
 #![feature(test)]
 
 extern crate curve25519_dalek;
 extern crate sha2;
 extern crate rand;
 extern crate tiny_keccak;
-<<<<<<< HEAD
-=======
 
 #[cfg(test)]
->>>>>>> f27d2128
 extern crate test;
 
 mod random_oracle;
